"""
Research and Web Capabilities for PAN

This module provides PAN with the ability to gather information from the internet,
manage opinions, track user affinity, and access web APIs for real-time data like
weather and news. It serves as PAN's connection to external data sources.
"""

<<<<<<< HEAD
import sqlite3

import requests  # type: ignore # Missing type stubs

from pan_config import (
    DATABASE_PATH,
    DEFAULT_CITY,
    DEFAULT_COUNTRY_CODE,
    NEWS_API_KEY,
    WEATHER_API_KEY,
)

# Database setup for long-term memory
conn = sqlite3.connect(DATABASE_PATH)
cursor = conn.cursor()
cursor.execute(
    """CREATE TABLE IF NOT EXISTS memories (id INTEGER PRIMARY KEY, category TEXT, content TEXT)"""
)
cursor.execute(
    """CREATE TABLE IF NOT EXISTS opinions (id INTEGER PRIMARY KEY, topic TEXT, opinion TEXT, strength INTEGER)"""
)
cursor.execute(
    """CREATE TABLE IF NOT EXISTS affinity (user_id TEXT PRIMARY KEY, score INTEGER)"""
)
cursor.execute(
    """CREATE TABLE IF NOT EXISTS news_archive (id INTEGER PRIMARY KEY, headline TEXT, date TEXT)"""
)
conn.commit()


def store_memory(category, content):
    """
    Store information in the memories database table.

    Args:
        category (str): The category or type of memory
        content (str): The content to store
    """
    cursor.execute(
        "INSERT INTO memories (category, content) VALUES (?, ?)", (category, content)
    )
    conn.commit()


def store_news_archive(headline):
    """
    Store a news headline in the news archive with the current timestamp.

    Args:
        headline (str): The news headline to archive
    """
    import datetime

    date = datetime.datetime.now().strftime("%Y-%m-%d %H:%M:%S")
    cursor.execute(
        "INSERT INTO news_archive (headline, date) VALUES (?, ?)", (headline, date)
    )
    conn.commit()


def list_news_archive():
    """
    Retrieve and format the most recent news headlines from the archive.

    Returns:
        str: A formatted string containing recent news headlines with dates
    """
    cursor.execute(
        "SELECT headline, date FROM news_archive ORDER BY date DESC LIMIT 10"
    )
    rows = cursor.fetchall()
    if rows:
        return "Here's a brief news archive: " + ", ".join(
            [f"{date}: {headline}" for headline, date in rows]
        )
    return "I haven't archived any news yet."


def get_weather():
    """
    Retrieve current weather information for the default city.

    Makes a request to the OpenWeatherMap API, parses the response,
    stores the data in memory, and returns a formatted weather description.

    Returns:
        str: A formatted description of the current weather conditions
    """
=======
import requests
from bs4 import BeautifulSoup
import pan_settings

# Check API Keys
if not pan_settings.pan_settings.OPENWEATHERMAP_API_KEY:
    print("Warning: Weather API key is missing. Weather functionality will be limited.")

if not pan_settings.pan_settings.NEWS_API_KEY:
    print("Warning: News API key is missing. News functionality will be limited.")

# Free Web Search using DuckDuckGo with Google Fallback
def live_search(query):
    response = duckduckgo_search(query)
    if "Error" in response or "Sorry" in response:
        print("DuckDuckGo failed, trying Google...")
        response = google_search(query)
    return response

# DuckDuckGo Search
def duckduckgo_search(query):
    headers = {"User-Agent": "Mozilla/5.0"}
    search_url = f"https://html.duckduckgo.com/html?q={query.replace(' ', '+')}"
    try:
        response = requests.get(search_url, headers=headers, timeout=10)
        if response.status_code == 200:
            soup = BeautifulSoup(response.text, 'html.parser')
            results = [a.get_text() for a in soup.find_all('a', class_='result__a')]
            return results[0] if results else "No relevant result found."
    except requests.RequestException:
        return "Error: Could not connect to DuckDuckGo."

    return "Error: Could not connect to DuckDuckGo."

# Google Search (Fallback)
def google_search(query):
    headers = {"User-Agent": "Mozilla/5.0"}
    search_url = f"https://www.google.com/search?q={query.replace(' ', '+')}"
    try:
        response = requests.get(search_url, headers=headers, timeout=10)
        if response.status_code == 200:
            soup = BeautifulSoup(response.text, 'html.parser')
            results = [g.get_text() for g in soup.find_all('h3')]
            return results[0] if results else "No relevant result found."
    except requests.RequestException:
        return "Error: Could not connect to Google."

    return "Error: Could not connect to Google."

# Weather Functionality (OpenWeatherMap API)
def get_weather(city="Kelso", country_code="US"):
    api_key = pan_settings.pan_settings.OPENWEATHERMAP_API_KEY
    if not api_key:
        return "Weather API key is missing in settings."

    url = f"http://api.openweathermap.org/data/2.5/weather?q={city},{country_code}&appid={api_key}&units=metric"
>>>>>>> 00c6bebf
    try:
        response = requests.get(url, timeout=10)
        data = response.json()
<<<<<<< HEAD

        temp = data["main"]["temp"]
        conditions = data["weather"][0]["description"]
        description = (
            f"The current temperature in {DEFAULT_CITY} is {temp}°C with {conditions}."
        )

        print("Weather API call succeeded:", description)
        store_memory("weather", description)
        return description

    except requests.RequestException as e:
        print(f"Weather API request failed: {e}")
        return "Sorry, I couldn't access the weather data."
    except KeyError as e:
        print(f"Weather API response missing expected data: {e}")
        return "Sorry, I couldn't understand the weather data."


def get_local_news():
    """
    Retrieve the latest news headlines from NewsAPI.

    Makes a request to the NewsAPI, parses the response for headlines,
    stores them in both the news archive and memory, and returns a
    formatted summary of the latest news.

    Returns:
        str: A formatted summary of the latest news headlines
    """
=======
        if "main" in data:
            temp = data["main"]["temp"]
            description = data["weather"][0]["description"]
            return f"The current temperature in {city} is {temp}°C with {description}."
        else:
            return "Sorry, I couldn't fetch the weather data. Check the city name or try again."
    except requests.RequestException:
        return "Error: Could not connect to the weather service."

# Local News Functionality (NewsAPI)
def get_local_news():
    api_key = pan_settings.pan_settings.NEWS_API_KEY
    if not api_key:
        return "News API key is missing in settings."
    
    url = f"https://newsapi.org/v2/top-headlines?country=us&apiKey={api_key}"
>>>>>>> 00c6bebf
    try:
        response = requests.get(url, timeout=10)
        data = response.json()
        articles = data.get("articles", [])
<<<<<<< HEAD
        if not articles:
            return "I couldn't find any local news."

        headlines = [article["title"] for article in articles]
        for headline in headlines:
            store_news_archive(headline)
        store_memory("news", ", ".join(headlines))

        news_summary = "Here are the latest news headlines: " + ", ".join(headlines)
        print("News API call succeeded:", news_summary)
        return news_summary

    except requests.RequestException as e:
        print(f"News API request failed: {e}")
        return "Sorry, I couldn't access the local news data."
    except KeyError as e:
        print(f"News API response missing expected data: {e}")
        return "Sorry, I couldn't understand the news data."


def list_opinions(user_id, share=False):
    """
    Retrieve and list PAN's opinions on various topics.

    Args:
        user_id (str): The ID of the user requesting opinions
        share (bool, optional): Whether to share opinions readily. Defaults to False.

    Returns:
        str: Formatted text of PAN's opinions
    """
    # Placeholder: Return dummy opinion
    # Parameters are unused in this placeholder implementation
    _ = user_id  # Mark as used
    _ = share  # Mark as used
    return "I think technology is fascinating."


def adjust_opinion(topic, new_thought):
    """
    Update PAN's opinion on a specific topic.

    Args:
        topic (str): The topic to adjust the opinion on
        new_thought (str): The new opinion content
    """
    # Placeholder: Store or update opinion
    # Parameters are unused in this placeholder implementation
    _ = topic  # Mark as used
    _ = new_thought  # Mark as used
    # Implementation will be added later


def get_affinity(user_id):
    """
    Retrieve the affinity score for a specific user.

    Affinity represents how much PAN trusts or likes a user.

    Args:
        user_id (str): The ID of the user to check

    Returns:
        int: The affinity score (negative = distrust, positive = trust)
    """
    # Placeholder: Return neutral affinity
    # Parameter is unused in this placeholder implementation
    _ = user_id  # Mark as used
    return 0
=======
        if articles:
            headlines = [article["title"] for article in articles[:5]]
            return "Here are the latest news headlines: " + ", ".join(headlines)
        else:
            return "No news available right now."
    except requests.RequestException:
        return "Error: Could not connect to the news service."

# Archive for Past News
def list_news_archive():
    archive = [
        "NASA's Artemis mission launches successfully.",
        "OpenAI releases GPT-5 with enhanced capabilities.",
        "Global temperatures hit record highs in 2025."
    ]
    return "Here's a brief news archive: " + ", ".join(archive)

# User Opinions (Dynamic and Configurable)
def list_opinions(user_id, share=False):
    opinions = {
        "AI": "I think AI is a powerful tool that can help humanity.",
        "Climate Change": "I believe we should take action to protect the environment.",
        "Space Exploration": "Exploring the universe is humanity's greatest adventure."
    }
    if share:
        return "Here's what I think: " + ", ".join([f"{topic}: {opinion}" for topic, opinion in opinions.items()])
    return "I have opinions on several topics. Ask me about AI, climate change, or space exploration."

# Adjust User Opinions
def adjust_opinion(topic, new_thought):
    print(f"Adjusting opinion on {topic} to: {new_thought}")

# User Affinity Tracking (Simple Example)
user_affinity = {}

def get_affinity(user_id):
    return user_affinity.get(user_id, 0)
>>>>>>> 00c6bebf


def warn_low_affinity(user_id):
<<<<<<< HEAD
    """
    Generate a warning message if user has low affinity.

    Args:
        user_id (str): The ID of the user to check

    Returns:
        str: Warning message if affinity is low, empty string otherwise
    """
=======
>>>>>>> 00c6bebf
    affinity = get_affinity(user_id)
    if affinity < -5:
        return "Warning: I don't trust you much."
    return ""

<<<<<<< HEAD

def live_search(query, user_id=None):
    """
    Perform a web search for the given query.

    Args:
        query (str): The search query text
        user_id (str, optional): The ID of the user making the request.
                                Defaults to None.

    Returns:
        str: Search results or an error message
    """
    # Placeholder: Return generic message
    # user_id parameter is unused in this placeholder implementation
    _ = user_id  # Mark as used
    return f"Sorry, I couldn't find information on '{query}'."


def multi_step_research(topic, user_id=None):
    """
    Perform a multi-step research process on a complex topic.

    This function is intended for more in-depth research that may
    involve multiple API calls, database lookups, or inference steps.

    Args:
        topic (str): The research topic
        user_id (str, optional): The ID of the user making the request.
                                Defaults to None.

    Returns:
        str: Research results or an error message
    """
    # Placeholder stub — extend with multi-step or API chaining logic later
    # Simply delegates to live_search in this placeholder implementation
    return live_search(topic, user_id)
=======
# Multi-Step Research (Extensible)
def multi_step_research(topic, user_id=None):
    response = live_search(topic)
    if "Sorry" in response:
        response = f"I couldn't find detailed information on {topic}."
    return response
>>>>>>> 00c6bebf
<|MERGE_RESOLUTION|>--- conflicted
+++ resolved
@@ -6,96 +6,6 @@
 weather and news. It serves as PAN's connection to external data sources.
 """
 
-<<<<<<< HEAD
-import sqlite3
-
-import requests  # type: ignore # Missing type stubs
-
-from pan_config import (
-    DATABASE_PATH,
-    DEFAULT_CITY,
-    DEFAULT_COUNTRY_CODE,
-    NEWS_API_KEY,
-    WEATHER_API_KEY,
-)
-
-# Database setup for long-term memory
-conn = sqlite3.connect(DATABASE_PATH)
-cursor = conn.cursor()
-cursor.execute(
-    """CREATE TABLE IF NOT EXISTS memories (id INTEGER PRIMARY KEY, category TEXT, content TEXT)"""
-)
-cursor.execute(
-    """CREATE TABLE IF NOT EXISTS opinions (id INTEGER PRIMARY KEY, topic TEXT, opinion TEXT, strength INTEGER)"""
-)
-cursor.execute(
-    """CREATE TABLE IF NOT EXISTS affinity (user_id TEXT PRIMARY KEY, score INTEGER)"""
-)
-cursor.execute(
-    """CREATE TABLE IF NOT EXISTS news_archive (id INTEGER PRIMARY KEY, headline TEXT, date TEXT)"""
-)
-conn.commit()
-
-
-def store_memory(category, content):
-    """
-    Store information in the memories database table.
-
-    Args:
-        category (str): The category or type of memory
-        content (str): The content to store
-    """
-    cursor.execute(
-        "INSERT INTO memories (category, content) VALUES (?, ?)", (category, content)
-    )
-    conn.commit()
-
-
-def store_news_archive(headline):
-    """
-    Store a news headline in the news archive with the current timestamp.
-
-    Args:
-        headline (str): The news headline to archive
-    """
-    import datetime
-
-    date = datetime.datetime.now().strftime("%Y-%m-%d %H:%M:%S")
-    cursor.execute(
-        "INSERT INTO news_archive (headline, date) VALUES (?, ?)", (headline, date)
-    )
-    conn.commit()
-
-
-def list_news_archive():
-    """
-    Retrieve and format the most recent news headlines from the archive.
-
-    Returns:
-        str: A formatted string containing recent news headlines with dates
-    """
-    cursor.execute(
-        "SELECT headline, date FROM news_archive ORDER BY date DESC LIMIT 10"
-    )
-    rows = cursor.fetchall()
-    if rows:
-        return "Here's a brief news archive: " + ", ".join(
-            [f"{date}: {headline}" for headline, date in rows]
-        )
-    return "I haven't archived any news yet."
-
-
-def get_weather():
-    """
-    Retrieve current weather information for the default city.
-
-    Makes a request to the OpenWeatherMap API, parses the response,
-    stores the data in memory, and returns a formatted weather description.
-
-    Returns:
-        str: A formatted description of the current weather conditions
-    """
-=======
 import requests
 from bs4 import BeautifulSoup
 import pan_settings
@@ -152,42 +62,9 @@
         return "Weather API key is missing in settings."
 
     url = f"http://api.openweathermap.org/data/2.5/weather?q={city},{country_code}&appid={api_key}&units=metric"
->>>>>>> 00c6bebf
     try:
         response = requests.get(url, timeout=10)
         data = response.json()
-<<<<<<< HEAD
-
-        temp = data["main"]["temp"]
-        conditions = data["weather"][0]["description"]
-        description = (
-            f"The current temperature in {DEFAULT_CITY} is {temp}°C with {conditions}."
-        )
-
-        print("Weather API call succeeded:", description)
-        store_memory("weather", description)
-        return description
-
-    except requests.RequestException as e:
-        print(f"Weather API request failed: {e}")
-        return "Sorry, I couldn't access the weather data."
-    except KeyError as e:
-        print(f"Weather API response missing expected data: {e}")
-        return "Sorry, I couldn't understand the weather data."
-
-
-def get_local_news():
-    """
-    Retrieve the latest news headlines from NewsAPI.
-
-    Makes a request to the NewsAPI, parses the response for headlines,
-    stores them in both the news archive and memory, and returns a
-    formatted summary of the latest news.
-
-    Returns:
-        str: A formatted summary of the latest news headlines
-    """
-=======
         if "main" in data:
             temp = data["main"]["temp"]
             description = data["weather"][0]["description"]
@@ -204,82 +81,10 @@
         return "News API key is missing in settings."
     
     url = f"https://newsapi.org/v2/top-headlines?country=us&apiKey={api_key}"
->>>>>>> 00c6bebf
     try:
         response = requests.get(url, timeout=10)
         data = response.json()
         articles = data.get("articles", [])
-<<<<<<< HEAD
-        if not articles:
-            return "I couldn't find any local news."
-
-        headlines = [article["title"] for article in articles]
-        for headline in headlines:
-            store_news_archive(headline)
-        store_memory("news", ", ".join(headlines))
-
-        news_summary = "Here are the latest news headlines: " + ", ".join(headlines)
-        print("News API call succeeded:", news_summary)
-        return news_summary
-
-    except requests.RequestException as e:
-        print(f"News API request failed: {e}")
-        return "Sorry, I couldn't access the local news data."
-    except KeyError as e:
-        print(f"News API response missing expected data: {e}")
-        return "Sorry, I couldn't understand the news data."
-
-
-def list_opinions(user_id, share=False):
-    """
-    Retrieve and list PAN's opinions on various topics.
-
-    Args:
-        user_id (str): The ID of the user requesting opinions
-        share (bool, optional): Whether to share opinions readily. Defaults to False.
-
-    Returns:
-        str: Formatted text of PAN's opinions
-    """
-    # Placeholder: Return dummy opinion
-    # Parameters are unused in this placeholder implementation
-    _ = user_id  # Mark as used
-    _ = share  # Mark as used
-    return "I think technology is fascinating."
-
-
-def adjust_opinion(topic, new_thought):
-    """
-    Update PAN's opinion on a specific topic.
-
-    Args:
-        topic (str): The topic to adjust the opinion on
-        new_thought (str): The new opinion content
-    """
-    # Placeholder: Store or update opinion
-    # Parameters are unused in this placeholder implementation
-    _ = topic  # Mark as used
-    _ = new_thought  # Mark as used
-    # Implementation will be added later
-
-
-def get_affinity(user_id):
-    """
-    Retrieve the affinity score for a specific user.
-
-    Affinity represents how much PAN trusts or likes a user.
-
-    Args:
-        user_id (str): The ID of the user to check
-
-    Returns:
-        int: The affinity score (negative = distrust, positive = trust)
-    """
-    # Placeholder: Return neutral affinity
-    # Parameter is unused in this placeholder implementation
-    _ = user_id  # Mark as used
-    return 0
-=======
         if articles:
             headlines = [article["title"] for article in articles[:5]]
             return "Here are the latest news headlines: " + ", ".join(headlines)
@@ -317,70 +122,17 @@
 
 def get_affinity(user_id):
     return user_affinity.get(user_id, 0)
->>>>>>> 00c6bebf
 
 
 def warn_low_affinity(user_id):
-<<<<<<< HEAD
-    """
-    Generate a warning message if user has low affinity.
-
-    Args:
-        user_id (str): The ID of the user to check
-
-    Returns:
-        str: Warning message if affinity is low, empty string otherwise
-    """
-=======
->>>>>>> 00c6bebf
     affinity = get_affinity(user_id)
     if affinity < -5:
         return "Warning: I don't trust you much."
     return ""
 
-<<<<<<< HEAD
-
-def live_search(query, user_id=None):
-    """
-    Perform a web search for the given query.
-
-    Args:
-        query (str): The search query text
-        user_id (str, optional): The ID of the user making the request.
-                                Defaults to None.
-
-    Returns:
-        str: Search results or an error message
-    """
-    # Placeholder: Return generic message
-    # user_id parameter is unused in this placeholder implementation
-    _ = user_id  # Mark as used
-    return f"Sorry, I couldn't find information on '{query}'."
-
-
-def multi_step_research(topic, user_id=None):
-    """
-    Perform a multi-step research process on a complex topic.
-
-    This function is intended for more in-depth research that may
-    involve multiple API calls, database lookups, or inference steps.
-
-    Args:
-        topic (str): The research topic
-        user_id (str, optional): The ID of the user making the request.
-                                Defaults to None.
-
-    Returns:
-        str: Research results or an error message
-    """
-    # Placeholder stub — extend with multi-step or API chaining logic later
-    # Simply delegates to live_search in this placeholder implementation
-    return live_search(topic, user_id)
-=======
 # Multi-Step Research (Extensible)
 def multi_step_research(topic, user_id=None):
     response = live_search(topic)
     if "Sorry" in response:
         response = f"I couldn't find detailed information on {topic}."
-    return response
->>>>>>> 00c6bebf
+    return response