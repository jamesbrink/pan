--- conflicted
+++ resolved
@@ -5,10 +5,6 @@
 user interaction, command processing, and manages the autonomous curiosity system.
 """
 
-<<<<<<< HEAD
-import random
-import sys
-=======
 import pan_core
 import pan_conversation
 import pan_emotions
@@ -18,7 +14,6 @@
 import pan_ai
 import pan_research
 import pan_config  # Centralized Configuration
->>>>>>> 00c6bebf
 import threading
 import time
 from datetime import datetime
@@ -48,15 +43,6 @@
 
 
 def get_time_based_greeting():
-<<<<<<< HEAD
-    """
-    Generate a time-appropriate greeting based on the current hour.
-
-    Returns:
-        str: A greeting appropriate for the current time of day
-    """
-=======
->>>>>>> 00c6bebf
     hour = datetime.now().hour
     if 5 <= hour < 12:
         return "Good morning!"
@@ -69,48 +55,11 @@
 
 
 def curiosity_loop():
-<<<<<<< HEAD
-    """
-    Background thread function that manages PAN's autonomous research behavior.
-
-    When PAN is idle for a specified time, it will autonomously research random topics
-    and share what it learns. This creates a more lifelike, curious personality.
-
-    Global variables:
-        last_interaction_time: Time of the most recent user interaction
-        last_speech_time: Time of the most recent speech output
-        curiosity_active: Controls whether this loop continues running
-    """
-    # We need to access the global variables to update them
-=======
->>>>>>> 00c6bebf
     global last_interaction_time, last_speech_time
 
     while curiosity_active:
         time.sleep(10)
         idle_time = time.time() - last_interaction_time
-<<<<<<< HEAD
-        if idle_time >= idle_threshold:
-            now = time.time()
-            if now - last_speech_time >= MIN_SPEECH_INTERVAL:
-                research_topic = random.choice(
-                    ["space", "history", "technology", "science"]
-                )
-                assistant_name = pan_config.ASSISTANT_NAME
-                print(f"{assistant_name} is curious about {research_topic}...")
-                pan_speech.speak(
-                    f"I'm curious about {research_topic}. Let me see what I can find.",
-                    mood_override="curious",
-                )
-
-                search_response = pan_research.live_search(research_topic)
-                pan_memory.remember(research_topic, search_response)
-                print(f"{assistant_name}'s curiosity: {search_response}")
-
-                pan_speech.speak(
-                    f"I just learned something amazing about {research_topic}! Did you know? {search_response}"
-                )
-=======
 
         if idle_time >= IDLE_THRESHOLD_SECONDS:
             topic = random.choice(["space", "history", "technology", "science"])
@@ -127,15 +76,9 @@
 
             last_speech_time = time.time()
             last_interaction_time = time.time()
->>>>>>> 00c6bebf
 
 
-<<<<<<< HEAD
-
-def listen_with_retries(max_attempts=3, timeout=5):
-=======
 def listen_with_retries(max_attempts=3, timeout=None):
->>>>>>> 00c6bebf
     """
     Attempt to listen for user speech input with multiple retries on failure.
 
@@ -144,12 +87,8 @@
 
     Args:
         max_attempts (int): Maximum number of listening attempts before giving up
-<<<<<<< HEAD
-        timeout (int): Maximum time in seconds to wait for speech input on each attempt
-=======
         timeout (int, optional): Maximum time in seconds to wait for speech input on each attempt
                                 If None, uses the configured default.
->>>>>>> 00c6bebf
 
     Returns:
         str or None: Transcribed speech text if successful, None if all attempts fail
@@ -194,115 +133,6 @@
     return None
 
 
-<<<<<<< HEAD
-if __name__ == "__main__":
-    try:
-        assistant_name = pan_config.ASSISTANT_NAME
-        print(f"{assistant_name} is starting...")
-        pan_core.initialize_pan()
-        
-        # Streamlined greeting that introduces assistant with time-based greeting included
-        hour = datetime.now().hour
-        time_greeting = "Good morning" if 5 <= hour < 12 else "Good afternoon" if 12 <= hour < 17 else "Good evening" if 17 <= hour < 22 else "Hello"
-        
-        # Full name explanation based on assistant name
-        # If name is "Pan", include the "Personal Assistant with Nuance" explanation
-        # Otherwise, just use the custom name
-        name_explanation = "your Personal Assistant with Nuance" if assistant_name == "Pan" else ""
-        name_connector = ", " if name_explanation else ""
-        
-        pan_speech.speak(
-            f"{time_greeting}! I'm {assistant_name}{name_connector}{name_explanation}. I can help you search for information, check the weather, get news updates, or just chat. What can I do for you today?"
-        )
-
-        # Start background thread for autonomous curiosity
-        curiosity_thread = threading.Thread(target=curiosity_loop, daemon=True)
-        curiosity_thread.start()
-
-        user_id = "default_user"  # Replace with real user ID if available
-
-        # Main conversation loop
-        while True:
-            try:
-                user_input = listen_with_retries()
-                if user_input:
-                    print(f"User: {user_input}")
-                    last_interaction_time = time.time()
-
-                    user_input_lower = user_input.lower()
-
-                    # Command processing
-                    if "exit program" in user_input_lower:
-                        pan_speech.speak("Goodbye! Shutting down now.")
-                        print("Exiting program on user request.")
-                        curiosity_active = False
-                        curiosity_thread.join(timeout=5)
-                        break
-
-                    if user_input_lower.startswith("search for"):
-                        search_query = user_input[10:].strip()
-                        response = pan_research.live_search(search_query, user_id)
-                    elif user_input_lower.startswith("weather"):
-                        response = pan_research.get_weather()
-                    elif user_input_lower.startswith("news"):
-                        response = pan_research.get_local_news()
-
-                    elif user_input_lower.startswith("share your thoughts"):
-                        response = pan_research.list_opinions(user_id, share=True)
-                    elif user_input_lower.startswith("adjust your opinion on"):
-                        parts = user_input.split(" to ")
-                        if len(parts) == 2:
-                            topic = (
-                                parts[0].replace("adjust your opinion on", "").strip()
-                            )
-                            new_thought = parts[1].strip()
-                            pan_research.adjust_opinion(topic, new_thought)
-                            response = f"Got it. I've adjusted my thoughts on {topic}."
-                        else:
-                            response = "Please use the format: Adjust your opinion on [topic] to [new thought]."
-                    elif "joke" in user_input_lower:
-                        jokes = [
-                            "Why don't scientists trust atoms? Because they make up everything!",
-                            "Why did the scarecrow win an award? Because he was outstanding in his field!",
-                            "Why did the bicycle fall over? Because it was two-tired!",
-                            "Why do programmers prefer dark mode? Because light attracts bugs!",
-                        ]
-                        response = random.choice(jokes)
-
-                    else:
-                        # General conversation handling
-                        response = pan_conversation.respond(user_input, user_id)
-
-                    # Adjust response based on user affinity level
-                    user_affinity = pan_research.get_affinity(user_id)
-                    if user_affinity < 0:
-                        response = response.replace(
-                            "I think", "Whatever, I guess"
-                        ).replace("I hope", "I don't care if")
-
-                    assistant_name = pan_config.ASSISTANT_NAME
-                    print(f"{assistant_name}: {response}")
-                    pan_speech.speak(response)
-
-                    time.sleep(0.3)  # pause to avoid the assistant hearing itself
-                else:
-                    print("No valid input detected, listening again...")
-
-            except KeyboardInterrupt:
-                # Handle CTRL+C during conversation loop by immediately exiting
-                print("\nInterrupted during conversation. Shutting down...")
-                raise
-
-    except KeyboardInterrupt:
-        # Handle CTRL+C for graceful shutdown
-        print("\nShutting down gracefully...")
-        curiosity_active = False
-        if "curiosity_thread" in locals():
-            curiosity_thread.join(timeout=5)
-        assistant_name = pan_config.ASSISTANT_NAME
-        print(f"{assistant_name} has been shut down. Goodbye!")
-        sys.exit(0)
-=======
 if __name__ == '__main__':
     assistant_name = pan_config.ASSISTANT_NAME
     print(f"{assistant_name} is starting...")
@@ -343,5 +173,4 @@
             print(f"{assistant_name}: {response}")
             pan_speech.speak(response)
         else:
-            print("No valid input detected, listening again...")
->>>>>>> 00c6bebf
+            print("No valid input detected, listening again...")