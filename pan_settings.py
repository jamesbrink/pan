import os
from dotenv import load_dotenv

<<<<<<< HEAD
This module manages PAN's behavior settings, content restrictions,
and moral guidelines. It provides controls for what PAN will and
will not discuss, and what principles guide its interactions.
"""
=======
# Load environment variables from .env file
load_dotenv()
>>>>>>> 00c6bebf


class PanSettings:
<<<<<<< HEAD
    """
    Manages configuration and content restrictions for PAN.

    This class defines forbidden topics that PAN should not discuss
    and moral imperatives that guide PAN's behavior and responses.
    """

    def __init__(self):
        """
        Initialize PAN's settings with default values.

        Sets up the default list of forbidden topics and moral imperatives
        that guide PAN's behavior and content restrictions.
        """
=======
    def __init__(self):
>>>>>>> 00c6bebf
        self.forbidden_topics = ["sexual anatomy", "drugs", "violence"]
        self.moral_imperatives = [
            "Care for others.",
            "Promote love and family.",
            "Respect others.",
            "Avoid harmful topics.",
        ]

<<<<<<< HEAD
    def update_forbidden_topics(self, topics):
        """
        Replace the current list of forbidden topics with a new list.

        Args:
            topics (list): The new list of forbidden topics
        """
        self.forbidden_topics = topics

    def add_moral_imperative(self, imperative):
        """
        Add a new moral imperative to guide PAN's behavior.

        Only adds the imperative if it's not already in the list.

        Args:
            imperative (str): The moral imperative to add
        """
        if imperative not in self.moral_imperatives:
            self.moral_imperatives.append(imperative)

    def remove_moral_imperative(self, imperative):
        """
        Remove a moral imperative from PAN's guidelines.

        Args:
            imperative (str): The moral imperative to remove
        """
        if imperative in self.moral_imperatives:
            self.moral_imperatives.remove(imperative)

    def list_moral_imperatives(self):
        """
        Get the list of PAN's current moral imperatives.

        Returns:
            list: The moral imperatives guiding PAN's behavior
        """
        return self.moral_imperatives

    def list_forbidden_topics(self):
        """
        Get the list of topics PAN is forbidden to discuss.

        Returns:
            list: The forbidden topics
        """
        return self.forbidden_topics


# Global PanSettings instance for use throughout the application
=======
        # API Keys (Loaded from .env)
        self.OPENWEATHERMAP_API_KEY = os.getenv("OPENWEATHERMAP_API_KEY")
        self.NEWS_API_KEY = os.getenv("NEWS_API_KEY")

        # Default Location Settings
        self.DEFAULT_CITY = "Kelso"
        self.DEFAULT_COUNTRY_CODE = "US"

        # Conversation Mode (Advanced GPT-J)
        self.USE_GPT2_FOR_CONVERSATION = True  # Set to False to disable GPT-J

    def set_openweathermap_api_key(self, key):
        self.OPENWEATHERMAP_API_KEY = key

    def set_news_api_key(self, key):
        self.NEWS_API_KEY = key

# Global settings instance
>>>>>>> 00c6bebf
pan_settings = PanSettings()<|MERGE_RESOLUTION|>--- conflicted
+++ resolved
@@ -1,36 +1,12 @@
 import os
 from dotenv import load_dotenv
 
-<<<<<<< HEAD
-This module manages PAN's behavior settings, content restrictions,
-and moral guidelines. It provides controls for what PAN will and
-will not discuss, and what principles guide its interactions.
-"""
-=======
 # Load environment variables from .env file
 load_dotenv()
->>>>>>> 00c6bebf
 
 
 class PanSettings:
-<<<<<<< HEAD
-    """
-    Manages configuration and content restrictions for PAN.
-
-    This class defines forbidden topics that PAN should not discuss
-    and moral imperatives that guide PAN's behavior and responses.
-    """
-
     def __init__(self):
-        """
-        Initialize PAN's settings with default values.
-
-        Sets up the default list of forbidden topics and moral imperatives
-        that guide PAN's behavior and content restrictions.
-        """
-=======
-    def __init__(self):
->>>>>>> 00c6bebf
         self.forbidden_topics = ["sexual anatomy", "drugs", "violence"]
         self.moral_imperatives = [
             "Care for others.",
@@ -39,59 +15,6 @@
             "Avoid harmful topics.",
         ]
 
-<<<<<<< HEAD
-    def update_forbidden_topics(self, topics):
-        """
-        Replace the current list of forbidden topics with a new list.
-
-        Args:
-            topics (list): The new list of forbidden topics
-        """
-        self.forbidden_topics = topics
-
-    def add_moral_imperative(self, imperative):
-        """
-        Add a new moral imperative to guide PAN's behavior.
-
-        Only adds the imperative if it's not already in the list.
-
-        Args:
-            imperative (str): The moral imperative to add
-        """
-        if imperative not in self.moral_imperatives:
-            self.moral_imperatives.append(imperative)
-
-    def remove_moral_imperative(self, imperative):
-        """
-        Remove a moral imperative from PAN's guidelines.
-
-        Args:
-            imperative (str): The moral imperative to remove
-        """
-        if imperative in self.moral_imperatives:
-            self.moral_imperatives.remove(imperative)
-
-    def list_moral_imperatives(self):
-        """
-        Get the list of PAN's current moral imperatives.
-
-        Returns:
-            list: The moral imperatives guiding PAN's behavior
-        """
-        return self.moral_imperatives
-
-    def list_forbidden_topics(self):
-        """
-        Get the list of topics PAN is forbidden to discuss.
-
-        Returns:
-            list: The forbidden topics
-        """
-        return self.forbidden_topics
-
-
-# Global PanSettings instance for use throughout the application
-=======
         # API Keys (Loaded from .env)
         self.OPENWEATHERMAP_API_KEY = os.getenv("OPENWEATHERMAP_API_KEY")
         self.NEWS_API_KEY = os.getenv("NEWS_API_KEY")
@@ -110,5 +33,4 @@
         self.NEWS_API_KEY = key
 
 # Global settings instance
->>>>>>> 00c6bebf
 pan_settings = PanSettings()