"""
Settings Management for PAN

This module manages PAN's behavior settings, content restrictions,
and moral guidelines. It provides controls for what PAN will and 
will not discuss, and what principles guide its interactions.
"""

class PanSettings:
    """
    Manages configuration and content restrictions for PAN.
    
    This class defines forbidden topics that PAN should not discuss
    and moral imperatives that guide PAN's behavior and responses.
    """
    def __init__(self):
        """
        Initialize PAN's settings with default values.
        
        Sets up the default list of forbidden topics and moral imperatives
        that guide PAN's behavior and content restrictions.
        """
        self.forbidden_topics = ["sexual anatomy", "drugs", "violence"]
        self.moral_imperatives = [
            "Care for others.",
            "Promote love and family.",
            "Respect others.",
            "Avoid harmful topics."
        ]

        # API Keys (Configure here)
        self.OPENWEATHERMAP_API_KEY = "1cde1e0fa62fea2a862d4089901cf775"
        self.NEWS_API_KEY = "0df5b75db35c4289b12b44030508d563"

    def update_forbidden_topics(self, topics):
        """
        Replace the current list of forbidden topics with a new list.
        
        Args:
            topics (list): The new list of forbidden topics
        """
        self.forbidden_topics = topics

    def add_moral_imperative(self, imperative):
        """
        Add a new moral imperative to guide PAN's behavior.
        
        Only adds the imperative if it's not already in the list.
        
        Args:
            imperative (str): The moral imperative to add
        """
        if imperative not in self.moral_imperatives:
            self.moral_imperatives.append(imperative)

    def remove_moral_imperative(self, imperative):
        """
        Remove a moral imperative from PAN's guidelines.
        
        Args:
            imperative (str): The moral imperative to remove
        """
        if imperative in self.moral_imperatives:
            self.moral_imperatives.remove(imperative)

    def list_moral_imperatives(self):
        """
        Get the list of PAN's current moral imperatives.
        
        Returns:
            list: The moral imperatives guiding PAN's behavior
        """
        return self.moral_imperatives

    def list_forbidden_topics(self):
        """
        Get the list of topics PAN is forbidden to discuss.
        
        Returns:
            list: The forbidden topics
        """
        return self.forbidden_topics

<<<<<<< HEAD
    def set_openweathermap_api_key(self, key):
        self.OPENWEATHERMAP_API_KEY = key

    def set_news_api_key(self, key):
        self.NEWS_API_KEY = key

# Global settings instance
=======
# Global PanSettings instance for use throughout the application
>>>>>>> d9b49c16
pan_settings = PanSettings()<|MERGE_RESOLUTION|>--- conflicted
+++ resolved
@@ -9,17 +9,9 @@
 class PanSettings:
     """
     Manages configuration and content restrictions for PAN.
-    
-    This class defines forbidden topics that PAN should not discuss
-    and moral imperatives that guide PAN's behavior and responses.
     """
+
     def __init__(self):
-        """
-        Initialize PAN's settings with default values.
-        
-        Sets up the default list of forbidden topics and moral imperatives
-        that guide PAN's behavior and content restrictions.
-        """
         self.forbidden_topics = ["sexual anatomy", "drugs", "violence"]
         self.moral_imperatives = [
             "Care for others.",
@@ -27,61 +19,10 @@
             "Respect others.",
             "Avoid harmful topics."
         ]
+        # API Keys (Configure here)
+        self.OPENWEATHERMAP_API_KEY = "YOUR_OPENWEATHERMAP_API_KEY"
+        self.NEWS_API_KEY = "YOUR_NEWS_API_KEY"
 
-        # API Keys (Configure here)
-        self.OPENWEATHERMAP_API_KEY = "1cde1e0fa62fea2a862d4089901cf775"
-        self.NEWS_API_KEY = "0df5b75db35c4289b12b44030508d563"
-
-    def update_forbidden_topics(self, topics):
-        """
-        Replace the current list of forbidden topics with a new list.
-        
-        Args:
-            topics (list): The new list of forbidden topics
-        """
-        self.forbidden_topics = topics
-
-    def add_moral_imperative(self, imperative):
-        """
-        Add a new moral imperative to guide PAN's behavior.
-        
-        Only adds the imperative if it's not already in the list.
-        
-        Args:
-            imperative (str): The moral imperative to add
-        """
-        if imperative not in self.moral_imperatives:
-            self.moral_imperatives.append(imperative)
-
-    def remove_moral_imperative(self, imperative):
-        """
-        Remove a moral imperative from PAN's guidelines.
-        
-        Args:
-            imperative (str): The moral imperative to remove
-        """
-        if imperative in self.moral_imperatives:
-            self.moral_imperatives.remove(imperative)
-
-    def list_moral_imperatives(self):
-        """
-        Get the list of PAN's current moral imperatives.
-        
-        Returns:
-            list: The moral imperatives guiding PAN's behavior
-        """
-        return self.moral_imperatives
-
-    def list_forbidden_topics(self):
-        """
-        Get the list of topics PAN is forbidden to discuss.
-        
-        Returns:
-            list: The forbidden topics
-        """
-        return self.forbidden_topics
-
-<<<<<<< HEAD
     def set_openweathermap_api_key(self, key):
         self.OPENWEATHERMAP_API_KEY = key
 
@@ -89,7 +30,4 @@
         self.NEWS_API_KEY = key
 
 # Global settings instance
-=======
-# Global PanSettings instance for use throughout the application
->>>>>>> d9b49c16
 pan_settings = PanSettings()