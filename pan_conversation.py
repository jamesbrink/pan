--- conflicted
+++ resolved
@@ -7,44 +7,6 @@
 """
 
 import pan_emotions
-<<<<<<< HEAD
-import pan_research
-import pan_users
-from pan_speech import speak
-
-
-def respond(user_input, user_id):
-    """
-    Process user input and generate an appropriate response.
-
-    This is the main function for handling conversation flow. It routes user input
-    to the appropriate handler based on content, manages user recognition,
-    and coordinates with other modules to generate contextually relevant responses.
-
-    Args:
-        user_input (str): The text input from the user
-        user_id (str): Unique identifier for the current user
-
-    Returns:
-        str: PAN's response to the user input
-    """
-    # Check if user is known
-    name = pan_users.get_user_name(user_id)
-
-    # User recognition for first-time users
-    if not name:
-        speak("I don't believe we've met. What's your name?", mood_override="curious")
-        # For demo, prompt for name input; replace with voice recognition in production
-        name = input("Please enter your name: ").strip()
-        pan_users.add_user(user_id, name)
-        speak(f"Nice to meet you, {name}!", mood_override="happy")
-
-    # Handle empty or None input
-    if user_input is None or user_input.strip() == "":
-        response = "I didn't catch that. Could you please repeat?"
-        speak(response, mood_override="sad")
-        return response
-=======
 import pan_settings
 import pan_speech
 import random
@@ -66,7 +28,6 @@
 def respond(user_input, user_id):
     if not user_input or user_input.strip() == "":
         return "Sorry, I didn't catch that."
->>>>>>> 00c6bebf
 
     user_input_lower = user_input.lower()
 
@@ -92,34 +53,6 @@
 
     # News command
     if "news" in user_input_lower:
-<<<<<<< HEAD
-        response = pan_research.get_local_news()
-        speak(response, mood_override="excited")
-        return response
-
-    # News archive request
-    if (
-        "news archive" in user_input_lower
-        or "show me the news archive" in user_input_lower
-    ):
-        response = pan_research.list_news_archive()
-        speak(response, mood_override="calm")
-        return response
-
-    # Multi-step research queries
-    if user_input_lower.startswith("tell me about") or user_input_lower.startswith(
-        "explain"
-    ):
-        topic = (
-            user_input_lower.replace("tell me about", "").replace("explain", "").strip()
-        )
-        response = pan_research.multi_step_research(topic, user_id)
-        return response
-
-    # Comfort user if sad or favorite
-    if "i'm sad" in user_input_lower or "i feel down" in user_input_lower:
-        pan_research.comfort_user(user_id)
-=======
         return pan_research.get_local_news()
 
     # Toggle GPT-J with Voice Command
@@ -232,7 +165,6 @@
         return random.choice(jokes)
 
     if "i'm sad" in user_input or "i feel down" in user_input:
->>>>>>> 00c6bebf
         return "I'm here for you. You're not alone."
 
     return "I'm not sure how to respond to that. Can you clarify?"